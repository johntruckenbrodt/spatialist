--- conflicted
+++ resolved
@@ -3,11 +3,7 @@
 import pytest
 import platform
 import numpy as np
-<<<<<<< HEAD
-from datetime import datetime
-=======
 from datetime import datetime, timezone
->>>>>>> 6d4f5c3d
 from osgeo import ogr, gdal
 from spatialist.raster import Dtype, png, Raster, stack, rasterize
 from spatialist.vector import feature2vector, dissolve, Vector, intersect, bbox, wkt2vector, set_field
